/**
 * Usability Test Dashboard
 * 
 * Admin interface for managing usability testing sessions, viewing results,
 * and exporting data for analysis.
 * 
 * @component
 */

import { useState, useEffect } from 'react'
import { Card, CardContent, CardDescription, CardHeader, CardTitle } from '@/components/ui/card'
import { AppleButton } from '@/components/ui/apple-button'
import { Input } from '@/components/ui/input'
import { Label } from '@/components/ui/label'
import { Tabs, TabsContent, TabsList, TabsTrigger } from '@/components/ui/tabs'
import { Alert, AlertDescription } from '@/components/ui/alert'
import { 
  Play, 
  Square, 
  Download, 
  Trash2, 
  Eye, 
  Users, 
  Clock, 
  CheckCircle2, 
  XCircle,
  AlertCircle,
  BarChart3
} from 'lucide-react'
import { usabilityTest, SUSCalculator, NPSCalculator } from '@/lib/usability-testing'
import SUSQuestionnaire from './SUSQuestionnaire'
import NPSQuestionnaire from './NPSQuestionnaire'

export function UsabilityTestDashboard() {
  const [participantId, setParticipantId] = useState('')
  const [sessionId, setSessionId] = useState('')
  const [currentSession, setCurrentSession] = useState(null)
  const [sessions, setSessions] = useState([])
  const [selectedSession, setSelectedSession] = useState(null)
  const [showSUS, setShowSUS] = useState(false)
  const [showNPS, setShowNPS] = useState(false)
  const [susResults, setSusResults] = useState([])
  const [npsResults, setNpsResults] = useState([])

  useEffect(() => {
    loadSessions()
    loadSurveyResults()
  }, [])

  const loadSessions = () => {
    const sessionIds = usabilityTest.listSessions()
    const loadedSessions = sessionIds
      .map(id => usabilityTest.loadSession(id))
      .filter(Boolean)
      .sort((a, b) => b.startTime - a.startTime)
    setSessions(loadedSessions)
  }

  const loadSurveyResults = () => {
    try {
      const sus = JSON.parse(localStorage.getItem('sus_results') || '[]')
      const nps = JSON.parse(localStorage.getItem('nps_results') || '[]')
      setSusResults(sus)
      setNpsResults(nps)
    } catch (error) {
      console.error('Failed to load survey results:', error)
    }
  }

  const handleStartSession = () => {
    if (!participantId.trim()) {
      alert('Please enter a participant ID')
      return
    }

    const session = usabilityTest.start(participantId, sessionId || undefined)
    setCurrentSession(session)
    loadSessions()
  }

  const handleEndSession = () => {
    if (!currentSession) return

    const summary = usabilityTest.end()
    setCurrentSession(null)
    setShowSUS(true)
    loadSessions()
  }

  const handleSUSComplete = (result) => {
    const updated = [...susResults, result]
    setSusResults(updated)
    localStorage.setItem('sus_results', JSON.stringify(updated))
    setShowSUS(false)
    setShowNPS(true)
  }

  const handleNPSComplete = (result) => {
    const updated = [...npsResults, result]
    setNpsResults(updated)
    localStorage.setItem('nps_results', JSON.stringify(updated))
    setShowNPS(false)
    setParticipantId('')
    setSessionId('')
  }

  const handleViewSession = (session) => {
    setSelectedSession(session)
  }

  const handleDeleteSession = (sessionId) => {
    if (confirm('Are you sure you want to delete this session?')) {
      usabilityTest.deleteSession(sessionId)
      loadSessions()
      if (selectedSession?.sessionId === sessionId) {
        setSelectedSession(null)
      }
    }
  }

  const handleExportSession = (session) => {
    const data = session.exportData()
    const blob = new Blob([JSON.stringify(data, null, 2)], { type: 'application/json' })
    const url = URL.createObjectURL(blob)
    const a = document.createElement('a')
    a.href = url
    a.download = `usability-test-${session.sessionId}.json`
    a.click()
    URL.revokeObjectURL(url)
  }

  const handleExportAllData = () => {
    const allData = {
      sessions: sessions.map(s => s.exportData()),
      sus_results: susResults,
      nps_results: npsResults,
      summary: calculateOverallSummary(),
      exported_at: new Date().toISOString()
    }

    const blob = new Blob([JSON.stringify(allData, null, 2)], { type: 'application/json' })
    const url = URL.createObjectURL(blob)
    const a = document.createElement('a')
    a.href = url
    a.download = `usability-testing-complete-export-${Date.now()}.json`
    a.click()
    URL.revokeObjectURL(url)
  }

  const calculateOverallSummary = () => {
    const completedSessions = sessions.filter(s => !s.isRecording)
    
    const totalTasks = completedSessions.reduce((sum, s) => sum + s.tasks.length, 0)
    const completedTasks = completedSessions.reduce(
      (sum, s) => sum + s.tasks.filter(t => t.endTime !== null).length, 
      0
    )
    const successfulTasks = completedSessions.reduce(
      (sum, s) => sum + s.tasks.filter(t => t.success === true).length, 
      0
    )

    const avgSUS = susResults.length > 0
      ? susResults.reduce((sum, r) => sum + r.sus_score, 0) / susResults.length
      : null

    const npsScores = npsResults.map(r => r.nps_score)
    const npsResult = npsScores.length > 0 ? NPSCalculator.calculate(npsScores) : null

    return {
      total_sessions: completedSessions.length,
      total_participants: new Set(completedSessions.map(s => s.participantId)).size,
      total_tasks: totalTasks,
      completed_tasks: completedTasks,
      successful_tasks: successfulTasks,
      success_rate: completedTasks > 0 ? ((successfulTasks / completedTasks) * 100).toFixed(1) + '%' : 'N/A',
      avg_sus_score: avgSUS ? avgSUS.toFixed(1) : 'N/A',
      nps_score: npsResult ? npsResult.nps : 'N/A',
      nps_rating: npsResult ? npsResult.rating : 'N/A'
    }
  }

  const summary = calculateOverallSummary()

  if (showSUS) {
    return (
      <div className="container mx-auto py-8">
        <SUSQuestionnaire
          participantId={participantId}
          sessionId={currentSession?.sessionId}
          onComplete={handleSUSComplete}
        />
      </div>
    )
  }

  if (showNPS) {
    return (
      <div className="container mx-auto py-8">
        <NPSQuestionnaire
          participantId={participantId}
          sessionId={currentSession?.sessionId}
          onComplete={handleNPSComplete}
        />
      </div>
    )
  }

  return (
    <div className="container mx-auto py-8 space-y-6">
      <div className="flex justify-between items-center">
        <div>
          <h1 className="text-3xl font-bold">Usability Testing Dashboard</h1>
          <p className="text-muted-foreground">Manage testing sessions and analyze results</p>
        </div>
        <AppleButton onClick={handleExportAllData} variant="outline">
          <Download className="h-4 w-4 mr-2" />
          Export All Data
        </AppleButton>
      </div>

      <div className="grid grid-cols-1 md:grid-cols-4 gap-4">
        <Card>
          <CardHeader className="pb-3">
            <CardTitle className="text-sm font-medium flex items-center gap-2">
              <Users className="h-4 w-4" />
              Sessions
            </CardTitle>
          </CardHeader>
          <CardContent>
            <div className="text-2xl font-bold">{summary.total_sessions}</div>
            <p className="text-xs text-muted-foreground">{summary.total_participants} participants</p>
          </CardContent>
        </Card>

        <Card>
          <CardHeader className="pb-3">
            <CardTitle className="text-sm font-medium flex items-center gap-2">
              <CheckCircle2 className="h-4 w-4" />
              Success Rate
            </CardTitle>
          </CardHeader>
          <CardContent>
            <div className="text-2xl font-bold">{summary.success_rate}</div>
            <p className="text-xs text-muted-foreground">{summary.successful_tasks}/{summary.completed_tasks} tasks</p>
          </CardContent>
        </Card>

        <Card>
          <CardHeader className="pb-3">
            <CardTitle className="text-sm font-medium flex items-center gap-2">
              <BarChart3 className="h-4 w-4" />
              Avg SUS Score
            </CardTitle>
          </CardHeader>
          <CardContent>
            <div className="text-2xl font-bold">{summary.avg_sus_score}</div>
            <p className="text-xs text-muted-foreground">{susResults.length} responses</p>
          </CardContent>
        </Card>

        <Card>
          <CardHeader className="pb-3">
            <CardTitle className="text-sm font-medium flex items-center gap-2">
              <BarChart3 className="h-4 w-4" />
              NPS Score
            </CardTitle>
          </CardHeader>
          <CardContent>
            <div className="text-2xl font-bold">{summary.nps_score}</div>
            <p className="text-xs text-muted-foreground">{summary.nps_rating}</p>
          </CardContent>
        </Card>
      </div>

      <Tabs defaultValue="new-session" className="w-full">
        <TabsList>
          <TabsTrigger value="new-session">New Session</TabsTrigger>
          <TabsTrigger value="sessions">Sessions ({sessions.length})</TabsTrigger>
          <TabsTrigger value="results">Survey Results</TabsTrigger>
        </TabsList>

        <TabsContent value="new-session" className="space-y-4">
          <Card>
            <CardHeader>
              <CardTitle>Start New Usability Test Session</CardTitle>
              <CardDescription>
                Enter participant information to begin a new testing session
              </CardDescription>
            </CardHeader>
            <CardContent className="space-y-4">
              <div className="space-y-2">
                <Label htmlFor="participant-id">Participant ID *</Label>
                <Input
                  id="participant-id"
                  placeholder="e.g., P001, P002, ..."
                  value={participantId}
                  onChange={(e) => setParticipantId(e.target.value)}
                  disabled={!!currentSession}
                />
              </div>

              <div className="space-y-2">
                <Label htmlFor="session-id">Session ID (optional)</Label>
                <Input
                  id="session-id"
                  placeholder="Auto-generated if left empty"
                  value={sessionId}
                  onChange={(e) => setSessionId(e.target.value)}
                  disabled={!!currentSession}
                />
              </div>

              {currentSession && (
                <Alert>
                  <Clock className="h-4 w-4" />
                  <AlertDescription>
                    <strong>Session Active:</strong> {currentSession.sessionId}
                    <br />
                    Participant: {currentSession.participantId}
                    <br />
                    Duration: {Math.round((Date.now() - currentSession.startTime) / 60000)} minutes
                  </AlertDescription>
                </Alert>
              )}

              <div className="flex gap-2">
                {!currentSession ? (
                  <AppleButton onClick={handleStartSession} className="flex-1">
                    <Play className="h-4 w-4 mr-2" />
                    Start Session
                  </AppleButton>
                ) : (
                  <AppleButton onClick={handleEndSession} variant="destructive" className="flex-1">
                    <Square className="h-4 w-4 mr-2" />
                    End Session & Complete Surveys
                  </AppleButton>
                )}
              </div>
            </CardContent>
          </Card>
        </TabsContent>

        <TabsContent value="sessions" className="space-y-4">
          {sessions.length === 0 ? (
            <Card>
              <CardContent className="py-8 text-center text-muted-foreground">
                No sessions recorded yet. Start a new session to begin testing.
              </CardContent>
            </Card>
          ) : (
            <div className="grid grid-cols-1 gap-4">
              {sessions.map((session) => {
                const summary = session.getSessionSummary()
                return (
                  <Card key={session.sessionId}>
                    <CardHeader>
                      <div className="flex justify-between items-start">
                        <div>
                          <CardTitle className="text-lg">
                            {session.participantId}
                          </CardTitle>
                          <CardDescription>
                            Session: {session.sessionId}
                          </CardDescription>
                        </div>
                        <div className="flex gap-2">
                          <AppleButton
                            size="sm"
                            variant="outline"
                            onClick={() => handleViewSession(session)}
                          >
                            <Eye className="h-4 w-4" />
                          </AppleButton>
<<<<<<< HEAD
                          <Button
=======
                          <AppleButton
>>>>>>> a43f87cf
                            size="sm"
                            variant="outline"
                            onClick={() => handleExportSession(session)}
                          >
                            <Download className="h-4 w-4" />
                          </AppleButton>
<<<<<<< HEAD
                          <Button
=======
                          <AppleButton
>>>>>>> a43f87cf
                            size="sm"
                            variant="outline"
                            onClick={() => handleDeleteSession(session.sessionId)}
                          >
                            <Trash2 className="h-4 w-4" />
                          </AppleButton>
                        </div>
                      </div>
                    </CardHeader>
                    <CardContent>
                      <div className="grid grid-cols-4 gap-4 text-sm">
                        <div>
                          <div className="text-muted-foreground">Duration</div>
                          <div className="font-medium">{summary.total_duration_minutes} min</div>
                        </div>
                        <div>
                          <div className="text-muted-foreground">Tasks</div>
                          <div className="font-medium">{summary.tasks_completed}/{summary.tasks_total}</div>
                        </div>
                        <div>
                          <div className="text-muted-foreground">Success Rate</div>
                          <div className="font-medium">{summary.success_rate}</div>
                        </div>
                        <div>
                          <div className="text-muted-foreground">Errors</div>
                          <div className="font-medium">{summary.total_errors}</div>
                        </div>
                      </div>
                    </CardContent>
                  </Card>
                )
              })}
            </div>
          )}
        </TabsContent>

        <TabsContent value="results" className="space-y-4">
          <div className="grid grid-cols-1 md:grid-cols-2 gap-4">
            <Card>
              <CardHeader>
                <CardTitle>SUS Results ({susResults.length})</CardTitle>
              </CardHeader>
              <CardContent>
                {susResults.length === 0 ? (
                  <p className="text-muted-foreground text-sm">No SUS results yet</p>
                ) : (
                  <div className="space-y-2">
                    {susResults.map((result, index) => (
                      <div key={index} className="flex justify-between items-center p-2 border rounded">
                        <div>
                          <div className="font-medium">{result.participant_id}</div>
                          <div className="text-xs text-muted-foreground">
                            {new Date(result.timestamp).toLocaleString()}
                          </div>
                        </div>
                        <div className="text-right">
                          <div className="text-lg font-bold">{result.sus_score.toFixed(1)}</div>
                          <div className="text-xs text-muted-foreground">Grade {result.sus_grade}</div>
                        </div>
                      </div>
                    ))}
                  </div>
                )}
              </CardContent>
            </Card>

            <Card>
              <CardHeader>
                <CardTitle>NPS Results ({npsResults.length})</CardTitle>
              </CardHeader>
              <CardContent>
                {npsResults.length === 0 ? (
                  <p className="text-muted-foreground text-sm">No NPS results yet</p>
                ) : (
                  <div className="space-y-2">
                    {npsResults.map((result, index) => (
                      <div key={index} className="flex justify-between items-center p-2 border rounded">
                        <div>
                          <div className="font-medium">{result.participant_id}</div>
                          <div className="text-xs text-muted-foreground">
                            {new Date(result.timestamp).toLocaleString()}
                          </div>
                        </div>
                        <div className="text-right">
                          <div className="text-lg font-bold">{result.nps_score}/10</div>
                          <div className="text-xs text-muted-foreground">{result.nps_category}</div>
                        </div>
                      </div>
                    ))}
                  </div>
                )}
              </CardContent>
            </Card>
          </div>
        </TabsContent>
      </Tabs>
    </div>
  )
}

export default UsabilityTestDashboard<|MERGE_RESOLUTION|>--- conflicted
+++ resolved
@@ -372,22 +372,14 @@
                           >
                             <Eye className="h-4 w-4" />
                           </AppleButton>
-<<<<<<< HEAD
-                          <Button
-=======
                           <AppleButton
->>>>>>> a43f87cf
                             size="sm"
                             variant="outline"
                             onClick={() => handleExportSession(session)}
                           >
                             <Download className="h-4 w-4" />
                           </AppleButton>
-<<<<<<< HEAD
-                          <Button
-=======
                           <AppleButton
->>>>>>> a43f87cf
                             size="sm"
                             variant="outline"
                             onClick={() => handleDeleteSession(session.sessionId)}

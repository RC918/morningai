--- conflicted
+++ resolved
@@ -132,11 +132,7 @@
                             <BarChart3 className="h-4 w-4 mr-2" />
                             View Results
                           </AppleButton>
-<<<<<<< HEAD
-                          <Button
-=======
                           <AppleButton
->>>>>>> a43f87cf
                             size="sm"
                             variant="outline"
                             onClick={() => handleExportTest(test.testId)}

--- conflicted
+++ resolved
@@ -374,11 +374,7 @@
 
         {/* Performance Charts - Always visible */}
         {!isEditMode && (
-<<<<<<< HEAD
-          <div className="grid grid-cols-1 lg:grid-cols-2 gap-6">
-=======
           <div className="grid grid-cols-1 lg:grid-cols-2 gap-4 sm:gap-6">
->>>>>>> 25582320
             <Card>
               <CardHeader>
                 <CardTitle>{t('metrics.performanceTrend')}</CardTitle>

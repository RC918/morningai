#!/usr/bin/env python3
"""
RQ Worker for orchestrator tasks with heartbeat monitoring
Usage: rq worker orchestrator --url redis://localhost:6379/0
"""

import os
import sys
import time
import json
<<<<<<< HEAD
import threading
import signal
import atexit
=======
import socket
import threading
>>>>>>> 1f5875e0
from datetime import datetime
from typing import Optional, List
from redis import Redis, ConnectionError as RedisConnectionError
from rq import Queue
from rq.decorators import job
from rq import Retry
import logging

logging.basicConfig(
    level=logging.INFO,
    format='{"timestamp":"%(asctime)s","level":"%(levelname)s","message":"%(message)s","operation":"%(name)s"}'
)
logger = logging.getLogger(__name__)

SENTRY_DSN = os.getenv("SENTRY_DSN")
if SENTRY_DSN and SENTRY_DSN.strip():
    try:
        import sentry_sdk
        sentry_sdk.init(
            dsn=SENTRY_DSN,
            environment=os.getenv("ENVIRONMENT", "production"),
            traces_sample_rate=1.0,
        )
        logger.info("Sentry initialized in worker")
    except Exception as e:
        logger.warning(f"Failed to initialize Sentry: {e}. Continuing without Sentry integration.")
        SENTRY_DSN = None
else:
    SENTRY_DSN = None

sys.path.insert(0, os.path.dirname(os.path.dirname(os.path.abspath(__file__))))

redis_url = os.getenv("REDIS_URL", "redis://localhost:6379/0")
redis = Redis.from_url(redis_url)
q = Queue("orchestrator", connection=redis)

WORKER_ID = os.getenv("RENDER_INSTANCE_ID", os.getenv("HOSTNAME", "worker-local"))
shutdown_event = threading.Event()
heartbeat_thread = None

def update_worker_heartbeat():
    """
    Background thread to update worker heartbeat in Redis with TTL.
    Runs until shutdown_event is set.
    """
    print(f"[Worker] Heartbeat thread started for worker_id={WORKER_ID}")
    
    while not shutdown_event.is_set():
        try:
            if redis:
                heartbeat_key = f"worker:health:{WORKER_ID}"
                redis.setex(
                    heartbeat_key,
                    120,
                    json.dumps({
                        "last_heartbeat": datetime.utcnow().isoformat() + "Z",
                        "worker_id": WORKER_ID,
                        "status": "healthy",
                        "timestamp": int(time.time())
                    })
                )
            
            shutdown_event.wait(30)
        except RedisConnectionError as e:
            print(f"[Worker] Heartbeat Redis connection error: {e}")
            shutdown_event.wait(30)
        except Exception as e:
            print(f"[Worker] Heartbeat update failed: {e}")
            shutdown_event.wait(30)
    
    print(f"[Worker] Heartbeat thread stopped for worker_id={WORKER_ID}")

def cleanup_heartbeat():
    """
    Cleanup function to gracefully shutdown heartbeat thread.
    Called on worker shutdown or exit.
    """
    global heartbeat_thread
    
    print(f"[Worker] Initiating graceful shutdown for worker_id={WORKER_ID}")
    shutdown_event.set()
    
    if heartbeat_thread and heartbeat_thread.is_alive():
        heartbeat_thread.join(timeout=5)
        if heartbeat_thread.is_alive():
            print(f"[Worker] Warning: Heartbeat thread did not stop within timeout")
        else:
            print(f"[Worker] Heartbeat thread stopped successfully")
    
    try:
        if redis:
            heartbeat_key = f"worker:health:{WORKER_ID}"
            redis.delete(heartbeat_key)
            print(f"[Worker] Cleaned up heartbeat key: {heartbeat_key}")
    except Exception as e:
        print(f"[Worker] Failed to cleanup heartbeat key: {e}")

def signal_handler(signum, frame):
    """Handle termination signals gracefully"""
    print(f"[Worker] Received signal {signum}, shutting down gracefully...")
    cleanup_heartbeat()
    sys.exit(0)

def run_step(step: str):
    """Demo function for testing worker with steps"""
    print(f"[Worker] running step: {step}")
    time.sleep(2)
    if step == "check CI":
        return {"ok": False, "error": "build failed"}
    return {"ok": True}

def enqueue(steps, idempotency_key: Optional[str] = None) -> List[str]:
    """
    Enqueue steps to RQ worker (used by graph.py for orchestrator demo)
    
    Args:
        steps: List of step names to execute
        idempotency_key: Optional key to prevent duplicate job submission
    
    Returns:
        List of job IDs
    """
    try:
        if idempotency_key:
            key = f"orchestrator:job:{idempotency_key}"
            if redis.exists(key):
                result = redis.get(key)
                if result:
                    existing_job_ids = result.split(',')
                    print(f"[Worker] Job with key {idempotency_key} already exists: {existing_job_ids}")
                    return existing_job_ids
            
            jobs = [q.enqueue(run_step, s) for s in steps]
            job_ids = [j.id for j in jobs]
            
            redis.setex(key, 3600, ','.join(job_ids))
            print(f"[Worker] Created idempotent job with key {idempotency_key}: {job_ids}")
            return job_ids
        else:
            jobs = [q.enqueue(run_step, s) for s in steps]
            return [j.id for j in jobs]
    except Exception as e:
        print(f"[Worker] Redis unavailable, running in demo mode: {e}")
        return [f"demo-job-{i}" for i in range(len(steps))]

@job('orchestrator', connection=redis, retry=Retry(max=3, interval=[10, 30, 60]))
def run_orchestrator_task(task_id: str, question: str, repo: str):
    """
    Execute orchestrator with retry logic (used by API for agent tasks)
    
    Args:
        task_id: Unique task identifier
        question: FAQ question or topic
        repo: GitHub repository (owner/repo format)
    """
    from graph import execute
    
    logger.info(f"Starting orchestrator task", extra={"task_id": task_id, "question": question})
    
    if SENTRY_DSN:
        sentry_sdk.add_breadcrumb(
            category='task',
            message=f'Starting orchestrator task',
            level='info',
            data={'task_id': task_id, 'question': question, 'repo': repo}
        )
    
    try:
        redis_key = f"agent:task:{task_id}"
        if SENTRY_DSN:
            sentry_sdk.add_breadcrumb(
                category='redis',
                message=f'Updating task status to running',
                level='info',
                data={'redis_key': redis_key, 'task_id': task_id}
            )
        
        redis.setex(
            redis_key,
            3600,
            json.dumps({
                "status": "running",
                "question": question,
                "trace_id": task_id,
                "updated_at": datetime.utcnow().isoformat()
            })
        )
        
        if SENTRY_DSN:
            sentry_sdk.add_breadcrumb(
                category='orchestrator',
                message=f'Executing orchestrator',
                level='info',
                data={'task_id': task_id, 'trace_id': task_id}
            )
        
        pr_url, state, trace_id = execute(question, repo, trace_id=task_id)
        
        if SENTRY_DSN:
            sentry_sdk.add_breadcrumb(
                category='redis',
                message=f'Updating task status to done',
                level='info',
                data={'redis_key': redis_key, 'task_id': task_id, 'pr_url': pr_url}
            )
        
        redis.setex(
            redis_key,
            3600,
            json.dumps({
                "status": "done",
                "question": question,
                "trace_id": trace_id,
                "pr_url": pr_url,
                "state": state,
                "updated_at": datetime.utcnow().isoformat()
            })
        )
        
        logger.info(f"Task completed successfully", extra={"task_id": task_id, "pr_url": pr_url})
        return {"pr_url": pr_url, "trace_id": trace_id, "state": state}
        
    except Exception as e:
        error_msg = str(e)
        logger.error(f"Task failed: {error_msg}", extra={"task_id": task_id, "trace_id": task_id})
        
        if SENTRY_DSN:
            sentry_sdk.add_breadcrumb(
                category='error',
                message=f'Task execution failed',
                level='error',
                data={'task_id': task_id, 'trace_id': task_id, 'error': error_msg}
            )
            sentry_sdk.capture_exception(e)
        
        if SENTRY_DSN:
            sentry_sdk.add_breadcrumb(
                category='redis',
                message=f'Updating task status to error',
                level='error',
                data={'redis_key': f"agent:task:{task_id}", 'task_id': task_id}
            )
        
        redis.setex(
            f"agent:task:{task_id}",
            3600,
            json.dumps({
                "status": "error",
                "question": question,
                "trace_id": task_id,
                "error": {
                    "code": "ORCHESTRATOR_FAILED",
                    "message": error_msg
                },
                "updated_at": datetime.utcnow().isoformat()
            })
        )
        raise

def start_heartbeat():
    """
    Start background heartbeat thread to update worker health status in Redis
    Key pattern: worker:health:{hostname}:{pid}
    TTL: 90 seconds, refresh every 30 seconds
    """
    hostname = socket.gethostname()
    pid = os.getpid()
    key = f"worker:health:{hostname}:{pid}"
    
    def heartbeat_loop():
        while True:
            try:
                heartbeat_data = json.dumps({
                    "ts": datetime.utcnow().isoformat(),
                    "hostname": hostname,
                    "pid": pid
                })
                redis.setex(key, 90, heartbeat_data)
                logger.info(f"Worker heartbeat updated", extra={"key": key, "hostname": hostname, "pid": pid})
            except Exception as e:
                logger.error(f"Failed to update worker heartbeat: {e}", extra={"key": key})
            time.sleep(30)
    
    thread = threading.Thread(target=heartbeat_loop, daemon=True)
    thread.start()
    logger.info(f"Worker started successfully / heartbeat started", extra={"key": key, "hostname": hostname, "pid": pid})

if __name__ == "__main__":
    from rq import Worker
    
<<<<<<< HEAD
    signal.signal(signal.SIGTERM, signal_handler)
    signal.signal(signal.SIGINT, signal_handler)
    atexit.register(cleanup_heartbeat)
    
    print(f"[Worker] Starting RQ worker for 'orchestrator' queue (worker_id={WORKER_ID})")
    
    heartbeat_thread = threading.Thread(target=update_worker_heartbeat, daemon=False, name="HeartbeatThread")
    heartbeat_thread.start()
    print(f"[Worker] Heartbeat monitoring enabled with 120s TTL")
    
    try:
        worker = Worker([q], connection=redis)
        worker.work()
    except KeyboardInterrupt:
        print(f"[Worker] KeyboardInterrupt received")
    except Exception as e:
        print(f"[Worker] Unexpected error: {e}")
    finally:
        cleanup_heartbeat()
=======
    start_heartbeat()
    
    print("Starting RQ worker for 'orchestrator' queue...")
    worker = Worker([q], connection=redis)
    worker.work()
>>>>>>> 1f5875e0
<|MERGE_RESOLUTION|>--- conflicted
+++ resolved
@@ -1,27 +1,48 @@
 #!/usr/bin/env python3
 """
-RQ Worker for orchestrator tasks with heartbeat monitoring
-Usage: rq worker orchestrator --url redis://localhost:6379/0
+RQ Worker for orchestrator tasks with graceful shutdown and heartbeat monitoring
+
+Environment Variables:
+- REDIS_URL: Redis connection URL (default: redis://localhost:6379/0)
+- RQ_QUEUE_NAME: Queue name to process (default: orchestrator)
+- SENTRY_DSN: Sentry DSN for error tracking (optional)
+- RENDER_INSTANCE_ID / HOSTNAME: Worker identifier
+
+Signal Handling:
+- SIGTERM / SIGINT: Triggers graceful shutdown
+  1. Sets shutting_down flag to stop accepting new tasks
+  2. Waits for current tasks to complete (try/finally ensures cleanup)
+  3. Updates heartbeat state to 'shutting_down'
+  4. Cleans up heartbeat key and exits
+
+Heartbeat:
+- Updates worker:heartbeat:<worker_id> every 30s with 120s TTL
+- Payload: {"state": "running|shutting_down", "last_heartbeat": "...", "timestamp": ...}
+- Key deleted on clean shutdown or expires via TTL
+
+Job Configuration:
+- ttl=600 (job timeout)
+- result_ttl=86400 (result retention: 24h)
+- failure_ttl=3600 (failure retention: 1h)
+
+Usage: python redis_queue/worker.py
 """
 
 import os
 import sys
 import time
 import json
-<<<<<<< HEAD
+import socket
 import threading
 import signal
 import atexit
-=======
-import socket
-import threading
->>>>>>> 1f5875e0
 from datetime import datetime
 from typing import Optional, List
 from redis import Redis, ConnectionError as RedisConnectionError
 from rq import Queue
 from rq.decorators import job
 from rq import Retry
+from rq.serializers import JSONSerializer
 import logging
 
 logging.basicConfig(
@@ -49,73 +70,107 @@
 sys.path.insert(0, os.path.dirname(os.path.dirname(os.path.abspath(__file__))))
 
 redis_url = os.getenv("REDIS_URL", "redis://localhost:6379/0")
-redis = Redis.from_url(redis_url)
-q = Queue("orchestrator", connection=redis)
+RQ_QUEUE_NAME = os.getenv("RQ_QUEUE_NAME", "orchestrator")
+
+redis = Redis.from_url(redis_url, decode_responses=True)
+redis_client_rq = Redis.from_url(redis_url, decode_responses=False)
+q = Queue(RQ_QUEUE_NAME, connection=redis_client_rq, serializer=JSONSerializer())
 
 WORKER_ID = os.getenv("RENDER_INSTANCE_ID", os.getenv("HOSTNAME", "worker-local"))
 shutdown_event = threading.Event()
+shutting_down = False
 heartbeat_thread = None
 
 def update_worker_heartbeat():
     """
     Background thread to update worker heartbeat in Redis with TTL.
     Runs until shutdown_event is set.
-    """
-    print(f"[Worker] Heartbeat thread started for worker_id={WORKER_ID}")
+    Updates state to 'shutting_down' when shutdown is initiated.
+    """
+    logger.info(f"Heartbeat thread started", extra={"operation": "heartbeat", "worker_id": WORKER_ID})
     
     while not shutdown_event.is_set():
         try:
             if redis:
-                heartbeat_key = f"worker:health:{WORKER_ID}"
+                heartbeat_key = f"worker:heartbeat:{WORKER_ID}"
+                state = "shutting_down" if shutting_down else "running"
                 redis.setex(
                     heartbeat_key,
                     120,
                     json.dumps({
+                        "state": state,
                         "last_heartbeat": datetime.utcnow().isoformat() + "Z",
                         "worker_id": WORKER_ID,
-                        "status": "healthy",
                         "timestamp": int(time.time())
                     })
                 )
+                logger.debug(f"Heartbeat updated", extra={"operation": "heartbeat", "worker_id": WORKER_ID, "state": state})
             
             shutdown_event.wait(30)
         except RedisConnectionError as e:
-            print(f"[Worker] Heartbeat Redis connection error: {e}")
+            logger.error(f"Heartbeat Redis connection error: {e}", extra={"operation": "heartbeat", "worker_id": WORKER_ID})
+            if SENTRY_DSN:
+                sentry_sdk.capture_exception(e)
             shutdown_event.wait(30)
         except Exception as e:
-            print(f"[Worker] Heartbeat update failed: {e}")
+            logger.exception(f"Heartbeat update failed", extra={"operation": "heartbeat", "worker_id": WORKER_ID})
+            if SENTRY_DSN:
+                sentry_sdk.capture_exception(e)
             shutdown_event.wait(30)
     
-    print(f"[Worker] Heartbeat thread stopped for worker_id={WORKER_ID}")
+    logger.info(f"Heartbeat thread stopped", extra={"operation": "heartbeat", "worker_id": WORKER_ID})
 
 def cleanup_heartbeat():
     """
     Cleanup function to gracefully shutdown heartbeat thread.
     Called on worker shutdown or exit.
-    """
-    global heartbeat_thread
-    
-    print(f"[Worker] Initiating graceful shutdown for worker_id={WORKER_ID}")
+    Sets shutting_down flag, updates heartbeat state, and cleans up Redis key.
+    """
+    global heartbeat_thread, shutting_down
+    
+    logger.info(f"Initiating graceful shutdown", extra={"operation": "shutdown", "worker_id": WORKER_ID})
+    shutting_down = True
+    
+    try:
+        heartbeat_key = f"worker:heartbeat:{WORKER_ID}"
+        redis.setex(
+            heartbeat_key,
+            120,
+            json.dumps({
+                "state": "shutting_down",
+                "last_heartbeat": datetime.utcnow().isoformat() + "Z",
+                "worker_id": WORKER_ID,
+                "timestamp": int(time.time())
+            })
+        )
+        logger.info(f"Updated heartbeat state to shutting_down", extra={"operation": "shutdown", "worker_id": WORKER_ID})
+    except Exception as e:
+        logger.exception(f"Failed to update heartbeat state during shutdown", extra={"operation": "shutdown", "worker_id": WORKER_ID})
+        if SENTRY_DSN:
+            sentry_sdk.capture_exception(e)
+    
     shutdown_event.set()
     
     if heartbeat_thread and heartbeat_thread.is_alive():
         heartbeat_thread.join(timeout=5)
         if heartbeat_thread.is_alive():
-            print(f"[Worker] Warning: Heartbeat thread did not stop within timeout")
+            logger.warning(f"Heartbeat thread did not stop within timeout", extra={"operation": "shutdown", "worker_id": WORKER_ID})
         else:
-            print(f"[Worker] Heartbeat thread stopped successfully")
+            logger.info(f"Heartbeat thread stopped successfully", extra={"operation": "shutdown", "worker_id": WORKER_ID})
     
     try:
         if redis:
-            heartbeat_key = f"worker:health:{WORKER_ID}"
+            heartbeat_key = f"worker:heartbeat:{WORKER_ID}"
             redis.delete(heartbeat_key)
-            print(f"[Worker] Cleaned up heartbeat key: {heartbeat_key}")
-    except Exception as e:
-        print(f"[Worker] Failed to cleanup heartbeat key: {e}")
+            logger.info(f"Cleaned up heartbeat key", extra={"operation": "shutdown", "worker_id": WORKER_ID, "key": heartbeat_key})
+    except Exception as e:
+        logger.exception(f"Failed to cleanup heartbeat key", extra={"operation": "shutdown", "worker_id": WORKER_ID})
+        if SENTRY_DSN:
+            sentry_sdk.capture_exception(e)
 
 def signal_handler(signum, frame):
-    """Handle termination signals gracefully"""
-    print(f"[Worker] Received signal {signum}, shutting down gracefully...")
+    """Handle termination signals gracefully (SIGTERM from container orchestrator, SIGINT from Ctrl+C)"""
+    logger.info(f"Received signal {signum}, initiating graceful shutdown", extra={"operation": "signal_handler", "signal": signum, "worker_id": WORKER_ID})
     cleanup_heartbeat()
     sys.exit(0)
 
@@ -145,42 +200,51 @@
                 result = redis.get(key)
                 if result:
                     existing_job_ids = result.split(',')
-                    print(f"[Worker] Job with key {idempotency_key} already exists: {existing_job_ids}")
+                    logger.info(f"Job with idempotency key already exists", extra={"operation": "enqueue", "idempotency_key": idempotency_key, "job_ids": existing_job_ids})
                     return existing_job_ids
             
-            jobs = [q.enqueue(run_step, s) for s in steps]
+            jobs = [q.enqueue(run_step, s, ttl=600, result_ttl=86400, failure_ttl=3600) for s in steps]
             job_ids = [j.id for j in jobs]
             
             redis.setex(key, 3600, ','.join(job_ids))
-            print(f"[Worker] Created idempotent job with key {idempotency_key}: {job_ids}")
+            logger.info(f"Created idempotent jobs", extra={"operation": "enqueue", "idempotency_key": idempotency_key, "job_ids": job_ids})
             return job_ids
         else:
-            jobs = [q.enqueue(run_step, s) for s in steps]
-            return [j.id for j in jobs]
-    except Exception as e:
-        print(f"[Worker] Redis unavailable, running in demo mode: {e}")
+            jobs = [q.enqueue(run_step, s, ttl=600, result_ttl=86400, failure_ttl=3600) for s in steps]
+            job_ids = [j.id for j in jobs]
+            logger.info(f"Enqueued jobs", extra={"operation": "enqueue", "job_ids": job_ids})
+            return job_ids
+    except Exception as e:
+        logger.exception(f"Redis unavailable, running in demo mode", extra={"operation": "enqueue"})
+        if SENTRY_DSN:
+            sentry_sdk.capture_exception(e)
         return [f"demo-job-{i}" for i in range(len(steps))]
 
-@job('orchestrator', connection=redis, retry=Retry(max=3, interval=[10, 30, 60]))
+@job(RQ_QUEUE_NAME, connection=redis_client_rq, retry=Retry(max=3, interval=[10, 30, 60]))
 def run_orchestrator_task(task_id: str, question: str, repo: str):
     """
     Execute orchestrator with retry logic (used by API for agent tasks)
+    Configured with ttl=600, result_ttl=86400, failure_ttl=3600
     
     Args:
-        task_id: Unique task identifier
+        task_id: Unique task identifier (also used as trace_id)
         question: FAQ question or topic
         repo: GitHub repository (owner/repo format)
+    
+    Returns:
+        dict: {"pr_url": str, "trace_id": str, "state": str}
     """
     from graph import execute
     
-    logger.info(f"Starting orchestrator task", extra={"task_id": task_id, "question": question})
+    job_id = task_id
+    logger.info(f"Starting orchestrator task", extra={"operation": "run_orchestrator_task", "task_id": task_id, "job_id": job_id, "trace_id": task_id, "question": question[:50]})
     
     if SENTRY_DSN:
         sentry_sdk.add_breadcrumb(
             category='task',
             message=f'Starting orchestrator task',
             level='info',
-            data={'task_id': task_id, 'question': question, 'repo': repo}
+            data={'task_id': task_id, 'job_id': job_id, 'question': question, 'repo': repo}
         )
     
     try:
@@ -193,16 +257,17 @@
                 data={'redis_key': redis_key, 'task_id': task_id}
             )
         
-        redis.setex(
+        redis.hset(
             redis_key,
-            3600,
-            json.dumps({
+            mapping={
                 "status": "running",
                 "question": question,
                 "trace_id": task_id,
+                "job_id": job_id,
                 "updated_at": datetime.utcnow().isoformat()
-            })
-        )
+            }
+        )
+        redis.expire(redis_key, 3600)
         
         if SENTRY_DSN:
             sentry_sdk.add_breadcrumb(
@@ -222,25 +287,26 @@
                 data={'redis_key': redis_key, 'task_id': task_id, 'pr_url': pr_url}
             )
         
-        redis.setex(
+        redis.hset(
             redis_key,
-            3600,
-            json.dumps({
+            mapping={
                 "status": "done",
                 "question": question,
                 "trace_id": trace_id,
+                "job_id": job_id,
                 "pr_url": pr_url,
                 "state": state,
                 "updated_at": datetime.utcnow().isoformat()
-            })
-        )
-        
-        logger.info(f"Task completed successfully", extra={"task_id": task_id, "pr_url": pr_url})
+            }
+        )
+        redis.expire(redis_key, 3600)
+        
+        logger.info(f"Job OK", extra={"operation": "run_orchestrator_task", "task_id": task_id, "job_id": job_id, "trace_id": trace_id, "status": "done", "pr_url": pr_url})
         return {"pr_url": pr_url, "trace_id": trace_id, "state": state}
         
     except Exception as e:
         error_msg = str(e)
-        logger.error(f"Task failed: {error_msg}", extra={"task_id": task_id, "trace_id": task_id})
+        logger.exception(f"Task failed", extra={"operation": "run_orchestrator_task", "task_id": task_id, "job_id": job_id, "trace_id": task_id, "status": "error", "error": error_msg})
         
         if SENTRY_DSN:
             sentry_sdk.add_breadcrumb(
@@ -259,77 +325,51 @@
                 data={'redis_key': f"agent:task:{task_id}", 'task_id': task_id}
             )
         
-        redis.setex(
+        redis.hset(
             f"agent:task:{task_id}",
-            3600,
-            json.dumps({
+            mapping={
                 "status": "error",
                 "question": question,
                 "trace_id": task_id,
-                "error": {
-                    "code": "ORCHESTRATOR_FAILED",
-                    "message": error_msg
-                },
+                "job_id": job_id,
+                "error_code": "ORCHESTRATOR_FAILED",
+                "error_message": error_msg,
                 "updated_at": datetime.utcnow().isoformat()
-            })
-        )
+            }
+        )
+        redis.expire(f"agent:task:{task_id}", 3600)
         raise
-
-def start_heartbeat():
-    """
-    Start background heartbeat thread to update worker health status in Redis
-    Key pattern: worker:health:{hostname}:{pid}
-    TTL: 90 seconds, refresh every 30 seconds
-    """
-    hostname = socket.gethostname()
-    pid = os.getpid()
-    key = f"worker:health:{hostname}:{pid}"
-    
-    def heartbeat_loop():
-        while True:
-            try:
-                heartbeat_data = json.dumps({
-                    "ts": datetime.utcnow().isoformat(),
-                    "hostname": hostname,
-                    "pid": pid
-                })
-                redis.setex(key, 90, heartbeat_data)
-                logger.info(f"Worker heartbeat updated", extra={"key": key, "hostname": hostname, "pid": pid})
-            except Exception as e:
-                logger.error(f"Failed to update worker heartbeat: {e}", extra={"key": key})
-            time.sleep(30)
-    
-    thread = threading.Thread(target=heartbeat_loop, daemon=True)
-    thread.start()
-    logger.info(f"Worker started successfully / heartbeat started", extra={"key": key, "hostname": hostname, "pid": pid})
 
 if __name__ == "__main__":
     from rq import Worker
     
-<<<<<<< HEAD
     signal.signal(signal.SIGTERM, signal_handler)
     signal.signal(signal.SIGINT, signal_handler)
     atexit.register(cleanup_heartbeat)
     
-    print(f"[Worker] Starting RQ worker for 'orchestrator' queue (worker_id={WORKER_ID})")
+    logger.info(f"Starting RQ worker", extra={"operation": "startup", "worker_id": WORKER_ID, "queue": RQ_QUEUE_NAME, "redis_url": redis_url})
     
     heartbeat_thread = threading.Thread(target=update_worker_heartbeat, daemon=False, name="HeartbeatThread")
     heartbeat_thread.start()
-    print(f"[Worker] Heartbeat monitoring enabled with 120s TTL")
-    
-    try:
-        worker = Worker([q], connection=redis)
+    logger.info(f"Heartbeat monitoring enabled", extra={"operation": "startup", "worker_id": WORKER_ID, "ttl": 120, "interval": 30})
+    
+    try:
+        worker = Worker(
+            [q],
+            connection=redis_client_rq,
+            name=WORKER_ID,
+            default_worker_ttl=600,
+            default_result_ttl=86400
+        )
+        logger.info(f"Worker configuration complete", extra={"operation": "startup", "worker_id": WORKER_ID, "worker_ttl": 600, "result_ttl": 86400})
         worker.work()
     except KeyboardInterrupt:
-        print(f"[Worker] KeyboardInterrupt received")
-    except Exception as e:
-        print(f"[Worker] Unexpected error: {e}")
+        logger.info(f"KeyboardInterrupt received", extra={"operation": "shutdown", "worker_id": WORKER_ID})
+    except Exception as e:
+        logger.exception(f"Unexpected worker error", extra={"operation": "shutdown", "worker_id": WORKER_ID})
+        if SENTRY_DSN:
+            sentry_sdk.capture_exception(e)
+        raise
     finally:
         cleanup_heartbeat()
-=======
-    start_heartbeat()
-    
-    print("Starting RQ worker for 'orchestrator' queue...")
-    worker = Worker([q], connection=redis)
-    worker.work()
->>>>>>> 1f5875e0
+        logger.info(f"Worker shutdown complete", extra={"operation": "shutdown", "worker_id": WORKER_ID})
import jwt
import os
from functools import wraps
from flask import request, jsonify, current_app

def jwt_required(f):
    """JWT authentication decorator for protecting endpoints"""
    @wraps(f)
    def decorated_function(*args, **kwargs):
        auth_header = request.headers.get('Authorization')
        
        if not auth_header:
            return jsonify({
                'error': 'Authorization header missing',
                'message': 'Access denied. Please provide a valid JWT token.'
            }), 401
        
        try:
            token = auth_header.split(' ')[1]
        except (IndexError, AttributeError):
            return jsonify({
                'error': 'Invalid authorization format',
                'message': 'Authorization header must be in format: Bearer <token>'
            }), 401
        
        try:
            jwt_secret = os.environ.get('JWT_SECRET_KEY', 'your-secret-key')
            payload = jwt.decode(token, jwt_secret, algorithms=['HS256'])
            
            request.current_user = {
                'user_id': payload.get('user_id'),
                'username': payload.get('username'),
                'role': payload.get('role', 'user')
            }
            
            return f(*args, **kwargs)
            
        except jwt.ExpiredSignatureError:
            return jsonify({
                'error': 'Token expired',
                'message': 'JWT token has expired. Please login again.'
            }), 401
        except jwt.InvalidTokenError:
            return jsonify({
                'error': 'Invalid token',
                'message': 'JWT token is invalid or malformed.'
            }), 401
        except Exception as e:
            return jsonify({
                'error': 'Authentication failed',
                'message': 'Unable to verify JWT token.'
            }), 401
    
    return decorated_function

def admin_required(f):
    """Decorator for endpoints requiring admin role"""
    @wraps(f)
    def decorated_function(*args, **kwargs):
        auth_header = request.headers.get('Authorization')
        
        if not auth_header:
            return jsonify({
                'error': 'Authorization header missing',
                'message': 'Access denied. Please provide a valid JWT token.'
            }), 401
        
        try:
            token = auth_header.split(' ')[1]
        except (IndexError, AttributeError):
            return jsonify({
                'error': 'Invalid authorization format',
                'message': 'Authorization header must be in format: Bearer <token>'
            }), 401
        
        try:
            jwt_secret = os.environ.get('JWT_SECRET_KEY', 'your-secret-key')
            payload = jwt.decode(token, jwt_secret, algorithms=['HS256'])
            
            user_role = payload.get('role', 'user')
            if user_role not in ['admin', '超級管理員']:
                return jsonify({
                    'error': 'Insufficient privileges',
                    'message': 'Admin access required for this endpoint.'
                }), 403
            
            request.current_user = {
                'user_id': payload.get('user_id'),
                'username': payload.get('username'),
                'role': user_role
            }
            
            return f(*args, **kwargs)
            
        except jwt.ExpiredSignatureError:
            return jsonify({
                'error': 'Token expired',
                'message': 'JWT token has expired. Please login again.'
            }), 401
        except jwt.InvalidTokenError:
            return jsonify({
                'error': 'Invalid token',
                'message': 'JWT token is invalid or malformed.'
            }), 401
        except Exception as e:
            return jsonify({
                'error': 'Authentication failed',
                'message': 'Unable to verify JWT token.'
            }), 401
    
    return decorated_function

def analyst_required(f):
    """Decorator for endpoints requiring analyst role or higher"""
    @wraps(f)
    def decorated_function(*args, **kwargs):
        auth_header = request.headers.get('Authorization')
        
        if not auth_header:
            return jsonify({
                'error': 'Authorization header missing',
                'message': 'Access denied. Please provide a valid JWT token.'
            }), 401
        
        try:
            token = auth_header.split(' ')[1]
        except (IndexError, AttributeError):
            return jsonify({
                'error': 'Invalid authorization format',
                'message': 'Authorization header must be in format: Bearer <token>'
            }), 401
        
        try:
            jwt_secret = os.environ.get('JWT_SECRET_KEY', 'your-secret-key')
            payload = jwt.decode(token, jwt_secret, algorithms=['HS256'])
            
            user_role = payload.get('role', 'user')
            if user_role not in ['admin', 'analyst', '超級管理員', '分析師']:
                return jsonify({
                    'error': 'Insufficient privileges',
                    'message': 'Analyst access or higher required for this endpoint.'
                }), 403
            
            request.current_user = {
                'user_id': payload.get('user_id'),
                'username': payload.get('username'),
                'role': user_role
            }
            
            return f(*args, **kwargs)
            
        except jwt.ExpiredSignatureError:
            return jsonify({
                'error': 'Token expired',
                'message': 'JWT token has expired. Please login again.'
            }), 401
        except jwt.InvalidTokenError:
            return jsonify({
                'error': 'Invalid token',
                'message': 'JWT token is invalid or malformed.'
            }), 401
        except Exception as e:
            return jsonify({
                'error': 'Authentication failed',
                'message': 'Unable to verify JWT token.'
            }), 401
    
    return decorated_function

def generate_jwt_token(user_data, expires_hours=24):
    """Generate JWT token for user authentication"""
    import datetime
    
    jwt_secret = os.environ.get('JWT_SECRET_KEY', 'your-secret-key')
    payload = {
        'user_id': user_data.get('id'),
        'username': user_data.get('username'),
        'role': user_data.get('role'),
        'exp': datetime.datetime.utcnow() + datetime.timedelta(hours=expires_hours),
        'iat': datetime.datetime.utcnow()
    }
    
    return jwt.encode(payload, jwt_secret, algorithm='HS256')

def create_admin_token():
    """Create admin JWT token for testing purposes"""
    admin_data = {
        'id': 1,
        'username': 'admin',
        'role': 'admin'
    }
    return generate_jwt_token(admin_data)

def create_analyst_token():
    """Create analyst JWT token for testing purposes"""
    analyst_data = {
        'id': 2,
        'username': 'analyst',
        'role': 'analyst'
    }
<<<<<<< HEAD
    return generate_jwt_token(analyst_data)

<<<<<<< HEAD
def require_roles(*allowed_roles):
=======
def create_user_token():
    """Create user JWT token for testing purposes"""
    user_data = {
        'id': 3,
        'username': 'user',
        'role': 'user'
    }
    return generate_jwt_token(user_data)

def roles_required(*allowed_roles):
>>>>>>> main
    """Decorator for endpoints requiring specific roles"""
    def decorator(f):
        @wraps(f)
        def decorated_function(*args, **kwargs):
            auth_header = request.headers.get('Authorization')
            
            if not auth_header:
                return jsonify({
                    'error': 'Authorization header missing',
                    'message': 'Access denied. Please provide a valid JWT token.'
                }), 401
            
            try:
                token = auth_header.split(' ')[1]
            except (IndexError, AttributeError):
                return jsonify({
                    'error': 'Invalid authorization format',
                    'message': 'Authorization header must be in format: Bearer <token>'
                }), 401
            
            try:
                jwt_secret = os.environ.get('JWT_SECRET_KEY', 'your-secret-key')
                payload = jwt.decode(token, jwt_secret, algorithms=['HS256'])
                
                user_role = payload.get('role', 'user')
                
<<<<<<< HEAD
                if user_role not in allowed_roles:
                    return jsonify({
                        'error': 'Insufficient privileges',
                        'message': f'Access requires one of: {", ".join(allowed_roles)}'
=======
                if user_role not in allowed_roles and user_role not in ['超級管理員']:
                    return jsonify({
                        'error': 'Insufficient privileges',
                        'message': f'Access denied. Required role(s): {", ".join(allowed_roles)}'
>>>>>>> main
                    }), 403
                
                request.current_user = {
                    'user_id': payload.get('user_id'),
                    'username': payload.get('username'),
                    'role': user_role
                }
                
                return f(*args, **kwargs)
                
            except jwt.ExpiredSignatureError:
                return jsonify({
                    'error': 'Token expired',
                    'message': 'JWT token has expired. Please login again.'
                }), 401
            except jwt.InvalidTokenError:
                return jsonify({
                    'error': 'Invalid token',
                    'message': 'JWT token is invalid or malformed.'
                }), 401
<<<<<<< HEAD
=======
            except Exception as e:
                return jsonify({
                    'error': 'Authentication failed',
                    'message': 'Unable to verify JWT token.'
                }), 401
>>>>>>> main
        
        return decorated_function
    return decorator
=======
    return generate_jwt_token(analyst_data)
>>>>>>> d86c4bf7
<|MERGE_RESOLUTION|>--- conflicted
+++ resolved
@@ -198,12 +198,8 @@
         'username': 'analyst',
         'role': 'analyst'
     }
-<<<<<<< HEAD
     return generate_jwt_token(analyst_data)
 
-<<<<<<< HEAD
-def require_roles(*allowed_roles):
-=======
 def create_user_token():
     """Create user JWT token for testing purposes"""
     user_data = {
@@ -214,7 +210,6 @@
     return generate_jwt_token(user_data)
 
 def roles_required(*allowed_roles):
->>>>>>> main
     """Decorator for endpoints requiring specific roles"""
     def decorator(f):
         @wraps(f)
@@ -241,17 +236,10 @@
                 
                 user_role = payload.get('role', 'user')
                 
-<<<<<<< HEAD
-                if user_role not in allowed_roles:
-                    return jsonify({
-                        'error': 'Insufficient privileges',
-                        'message': f'Access requires one of: {", ".join(allowed_roles)}'
-=======
                 if user_role not in allowed_roles and user_role not in ['超級管理員']:
                     return jsonify({
                         'error': 'Insufficient privileges',
                         'message': f'Access denied. Required role(s): {", ".join(allowed_roles)}'
->>>>>>> main
                     }), 403
                 
                 request.current_user = {
@@ -272,17 +260,11 @@
                     'error': 'Invalid token',
                     'message': 'JWT token is invalid or malformed.'
                 }), 401
-<<<<<<< HEAD
-=======
             except Exception as e:
                 return jsonify({
                     'error': 'Authentication failed',
                     'message': 'Unable to verify JWT token.'
                 }), 401
->>>>>>> main
         
         return decorated_function
-    return decorator
-=======
-    return generate_jwt_token(analyst_data)
->>>>>>> d86c4bf7
+    return decorator
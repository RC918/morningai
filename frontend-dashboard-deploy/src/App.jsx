--- conflicted
+++ resolved
@@ -69,7 +69,6 @@
 
     window.addEventListener('api-error', handleApiError)
 
-<<<<<<< HEAD
     const safeLocalStorage = {
       getItem: (key) => {
         try {
@@ -95,8 +94,6 @@
       }
     }
 
-=======
->>>>>>> 9d8e7166
     const checkAuth = async () => {
       try {
         const token = safeLocalStorage.getItem('auth_token')
@@ -125,7 +122,6 @@
     checkAuth()
     applyDesignTokens()
 
-<<<<<<< HEAD
     const handleFirstValueOperation = (event) => {
       const firstLoginTime = safeLocalStorage.getItem('first_login_time')
       if (firstLoginTime) {
@@ -152,7 +148,6 @@
 
     window.addEventListener('first-value-operation', handleFirstValueOperation)
 
-=======
     const variant = getABTestVariant(AB_TESTS.PERFORMANCE_OPTIMIZATIONS.id)
     console.log('[AB Test] Performance optimization variant:', variant)
 
@@ -167,7 +162,6 @@
       })
     }
 
->>>>>>> 9d8e7166
     return () => {
       window.removeEventListener('api-error', handleApiError)
       window.removeEventListener('first-value-operation', handleFirstValueOperation)
